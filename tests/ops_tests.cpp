--- conflicted
+++ resolved
@@ -1927,7 +1927,7 @@
   CHECK(array_equal(where(condition, x, y), expected).item<bool>());
 }
 
-<<<<<<< HEAD
+
 TEST_CASE("test stack") {
   auto x = array({});
   CHECK_EQ(stack({x}, 0).shape(), std::vector<int>{1, 0});
@@ -1956,7 +1956,8 @@
   y = array({4, 5, 6, 7}, {4}, int32);
   CHECK_THROWS_MESSAGE(
       stack({x, y}, 0), "All arrays must have the same shape and dtype");
-=======
+}
+
 TEST_CASE("test eye") {
   auto eye_3 = eye(3);
   CHECK_EQ(eye_3.shape(), std::vector<int>{3, 3});
@@ -2010,5 +2011,4 @@
       {0.0f, 0.0f, 0.0f, 1.0f, 0.0f, 0.0f, 0.0f, 1.0f, 0.0f, 0.0f, 0.0f, 1.0f},
       {4, 3});
   CHECK(array_equal(eye_4_k_minus1, expected_eye_4_k_minus1).item<bool>());
->>>>>>> 32146296
 }